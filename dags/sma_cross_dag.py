--- conflicted
+++ resolved
@@ -5,13 +5,7 @@
 import pandas as pd
 import yaml as yl
 
-<<<<<<< HEAD
-from algo_trading.logger.default_logger import main_logger
-from algo_trading.utils.calculations import Calculator
-from algo_trading.repositories.data_repository import DataRepository
-=======
 from algo_trading.strategies.sma_cross_strat import SMACross
->>>>>>> 0486ac1c
 from algo_trading.repositories.db_repository import DBRepository
 from algo_trading.repositories.key_val_repository import KeyValueRepository
 from algo_trading.config.controllers import ColumnController, StockStatusController
@@ -31,129 +25,7 @@
 TODO: Create a Logging mechanism
 """
 
-<<<<<<< HEAD
-log = main_logger(
-    "sma_cross_dag",
-    f"sma_cross_dag_{dt_to_str(datetime.today())}.log",
-)
-
-
-def create_new_tables(db_info: Dict, db_handler: str, tickers: List) -> List:
-    """
-    Initializes the config DBInterface instance and creates new tables
-    based off of new tickers that popped up in the configuration.
-
-    Returns:
-        List: List of new tickers
-    """
-    db = DBRepository(db_info, db_handler).handler
-    new_tickers = db.create_new_ticker_tables(tickers)
-    return new_tickers
-
-
-def get_new_ticker_data(
-    data_handler: str, new_tickers: List
-) -> Dict[str, pd.DataFrame]:
-    """
-    Gets historical data for the list of new tickers found.
-    Does not put into the DB, but keeps it in memory for the
-    next task. We could think about persisting this data to
-    disk or to AWS or something.
-
-    Args:
-        new_tickers (List): New tickers
-
-    Returns:
-        Dict: New data with key: ticker, val: pd.DataFrame
-    """
-    new_ticker_data = dict()
-    data_pull_params = {
-        "start_date": "max",
-        "end_date": dt_to_str(datetime.today()),
-    }
-
-    for ticker in new_tickers:
-        data_pull_params["ticker"] = ticker
-        stock_df = DataRepository(
-            data_pull_params, data_handler
-        ).handler.get_stock_data()
-        stock_df = clean_df(stock_df)
-        stock_df = stock_df.sort_values([ColumnController.date.value], ascending=True)
-        stock_df = Calculator.calculate_sma(stock_df, ColumnController.close.value)
-
-        new_ticker_data[ticker] = stock_df
-    return new_ticker_data
-
-
-def cross_up(data: pd.DataFrame, index: int) -> bool:
-    """Checks to see if a cross up occured by looking at
-    the current date 7 and 21 day SMA and the previous date
-    7 and 21 day SMA. Finally, we only consider cross up
-    when the close price > 50 ay SMA otherwise the market
-    is considered bearish.
-
-    Args:
-        data (pd.DataFrame): Data to parse SMA info.
-        index (int): Indicates current day. index + 1 = prev day.
-
-    Returns:
-        bool: True if all conditions are met.
-    """
-    return (
-        (
-            data[ColumnController.ma_7.value].iloc[index]
-            >= data[ColumnController.ma_21.value].iloc[index]
-        )
-        and (
-            data[ColumnController.ma_7.value].iloc[index + 1]
-            < data[ColumnController.ma_21.value].iloc[index + 1]
-        )
-        and (
-            data[ColumnController.close.value].iloc[index]
-            > data[ColumnController.ma_50.value].iloc[index]
-        )
-    )
-
-
-def cross_down(data: pd.DataFrame, index: int) -> bool:
-    """Checks to see if a cross down occured by looking at
-    the current date 7 and 21 day SMA and the previous date
-    7 and 21 day SMA.
-
-    Args:
-        data (pd.DataFrame): Data to parse SMA info.
-        index (int): Indicates current day. index + 1 = prev day.
-
-    Returns:
-        bool: True if all conditions are met.
-    """
-    return (
-        data[ColumnController.ma_7.value].iloc[index]
-        < data[ColumnController.ma_21.value].iloc[index]
-    ) and (
-        data[ColumnController.ma_7.value].iloc[index + 1]
-        >= data[ColumnController.ma_21.value].iloc[index + 1]
-    )
-
-
-def add_new_ticker_data(
-    db_info: Dict, db_handler: Dict, new_ticker_data: Dict[str, pd.DataFrame]
-) -> None:
-    """
-    Slaps the historical data from pd.DataFrame into the DB.
-    For now, this is meant to run for new tickers, since it will
-    load the entire DF into the table.
-
-    Args:
-        new_ticker_data (Dict): New data to be loaded to the DB
-    """
-    db = DBRepository(db_info, db_handler).handler
-
-    for ticker, df in new_ticker_data.items():
-        db.append_df_to_sql(ticker, df)
-=======
 # HOW TO GET THE NEW TICKERS AND OLD TICKERS PASSED FROM DATA_PULL_DAG HERE?
->>>>>>> 0486ac1c
 
 
 def backfill_redis(
@@ -167,16 +39,9 @@
     """
     kv = KeyValueRepository(kv_info, kv_handler).handler
     for ticker, data in new_ticker_data.items():
-<<<<<<< HEAD
-        current_data = kv.get(ticker)
-        if current_data is not None:
-            # raise ValueError(f"Redis data for {ticker} already exists bum!")
-            log.info(
-=======
         cross_info = kv.get(ticker)
         if cross_info is not None:
             print(
->>>>>>> 0486ac1c
                 f"Redis data for {ticker} already exists bum! - resetting to empty..."
             )
         cross_info = dict()
@@ -210,109 +75,8 @@
                 ColumnController.last_status.value
             ] = StockStatusController.sell.value
 
-<<<<<<< HEAD
-        kv.set(ticker, current_data)
-        log.info(f"Updated Redis for {ticker}: {json.dumps(current_data, indent=2)}")
-
-
-def get_existing_ticker_data(
-    db_info: Dict, db_handler: str, data_handler: str, tickers: List, new_tickers: List
-) -> Dict:
-    """
-    Gets data for the list of existing tickers. The DF date will
-    start with the day after the last date entry (inclusive) and end
-    on the current day (exclusive).
-
-    Does not put into the DB, but keeps it in memory for the
-    next task. We could think about persisting this data to
-    disk or to AWS or something.
-
-    Args:
-        new_tickers (List): New tickers to exclude from pulling data
-
-    Returns:
-        Dict: Existing data with key: ticker, val: pd.DataFrame
-    """
-    updated_ticker_data = dict()
-    db = DBRepository(db_info, db_handler).handler
-
-    for ticker in [t for t in tickers if t not in new_tickers]:
-        last_date_entry_str = db.get_most_recent_date(ticker)
-        last_date_entry = str_to_dt(last_date_entry_str)
-
-        query_date = last_date_entry + timedelta(days=1)
-        query_date_str = dt_to_str(query_date)
-
-        end_date = datetime.today()
-        end_date_str = end_date.strftime(DATE_FORMAT)
-
-        if end_date.weekday() in [5, 6]:
-            # make a custom exception here
-            sys.exit(f"{end_date_str} is a weekend! No run run today boo boo...")
-
-        log.info(f"Last date entry for {ticker}: {last_date_entry_str}")
-        log.info(f"Pulling {ticker} from {query_date_str} to {end_date_str}")
-
-        data_pull_params = {
-            "ticker": ticker,
-            "start_date": query_date_str,
-            "end_date": end_date_str,
-        }
-
-        stock_df = DataRepository(
-            data_pull_params, data_handler
-        ).handler.get_stock_data()
-        stock_df = clean_df(stock_df)
-        stock_df = stock_df.sort_values([ColumnController.date.value], ascending=True)
-        stock_df_first_date = stock_df[ColumnController.date.value][0]
-
-        # One-off error found when the API returns data for a weekend
-        # Only process the data if the first date of the returned DF is
-        # greater than or equal to the query_date.
-        if str_to_dt(stock_df_first_date) < query_date:
-            raise ValueError(
-                f"First date of stock_df is less than query date: {query_date_str}"
-            )
-
-        log.info(
-            f"Adding {ticker} data for dates "
-            + f"{stock_df[ColumnController.date.value].iloc[0]}"
-            + f" -> {stock_df[ColumnController.date.value].iloc[-1]}"
-        )
-
-        # Getting rows 199 days back from the earliest row of the DF
-        hist_df = db.get_days_back(ticker, 199)
-        hist_df = hist_df.sort_values([ColumnController.date.value], ascending=True)
-        full_df = pd.concat([hist_df, stock_df], axis=0).reset_index(drop=True)
-        full_df[ColumnController.date.value] = pd.to_datetime(
-            full_df[ColumnController.date.value]
-        )
-
-        full_df = Calculator.calculate_sma(full_df, ColumnController.close.value)
-
-        # Only getting the new rows to upload to the DB
-        mask = full_df[ColumnController.date.value] >= stock_df_first_date
-        updated_ticker_data[ticker] = full_df.loc[mask]
-    return updated_ticker_data
-
-
-def add_existing_ticker_data(
-    db_info: Dict, db_handler: Dict, existing_ticker_data: Dict
-) -> None:
-    """
-    Append updated ticker data to existing tables in the DB.
-
-    Args:
-        existing_ticker_data (Dict): Data to be loaded to the DB
-    """
-    db = DBRepository(db_info, db_handler).handler
-
-    for ticker, df in existing_ticker_data.items():
-        db.append_df_to_sql(ticker, df)
-=======
         kv.set(ticker, cross_info)
         print(f"Updated Redis for {ticker}: {json.dumps(cross_info, indent=2)}")
->>>>>>> 0486ac1c
 
 
 def update_redis(
@@ -343,13 +107,8 @@
         if cross_info is None:
             raise ValueError(f"No Redis data for ticker {ticker}...")
 
-<<<<<<< HEAD
-        current_data = json.loads(current_data)
-        log.info(f"Current Redis for {ticker}: {json.dumps(current_data, indent=2)}")
-=======
         cross_info = json.loads(cross_info)
         print(f"Current Redis for {ticker}: {json.dumps(cross_info, indent=2)}")
->>>>>>> 0486ac1c
 
         if SMACross.cross_up(data, 0):
             cross_info[ColumnController.last_cross_up.value] = dt_to_str(
@@ -365,13 +124,8 @@
                     data[ColumnController.date.value].iloc[0]
                 )
 
-<<<<<<< HEAD
-        kv.set(ticker, current_data)
-        log.info(f"Updated Redis for {ticker}: {json.dumps(current_data, indent=2)}")
-=======
         kv.set(ticker, cross_info)
         print(f"Updated Redis for {ticker}: {json.dumps(cross_info, indent=2)}")
->>>>>>> 0486ac1c
 
 
 if __name__ == "__main__":

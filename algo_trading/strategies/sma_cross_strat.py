from typing import Tuple, Dict
import os
import yaml as yl
import json
import pandas as pd
import random

from datetime import datetime, timedelta

from algo_trading.strategies.abstract_strategy import AbstractStrategy
from algo_trading.strategies.events import TradeEvent
from algo_trading.config.controllers import ColumnController, StockStatusController
from algo_trading.repositories.db_repository import DBRepository
from algo_trading.repositories.key_val_repository import KeyValueRepository
from algo_trading.utils.utils import str_to_dt

"""Description of algorithm:


"""


class SMACross(AbstractStrategy):
    def __init__(
        self,
        ticker: str,
        sma_db: DBRepository,
        cross_db: KeyValueRepository,
    ) -> None:

        self.ticker = ticker
        self.sma_db = sma_db.handler
        self.cross_db = cross_db.handler

    @property
    def cross_info(self) -> Dict:
        return json.loads(self.cross_db.get(self.ticker))

    @property
    def sma_info(self) -> Dict:
        try:
<<<<<<< HEAD
            data = data.to_dict("records")[0]
        except IndexError:
            data = {ColumnController.date.value: None}
        return data
=======
            return self._sma_info
        except AttributeError:
            data = self.sma_db.get_days_back(self.ticker, 1)
            print(data)
            try:
                self._sma_info = data.to_dict("records")[0]
            except IndexError:
                self._sma_info = {ColumnController.date.value: None}
            return self._sma_info
>>>>>>> ecc0a441

    def _update_last_status(self, signal: StockStatusController) -> None:
        current = self.cross_info
        current[ColumnController.last_status.value] = signal.value
        self.cross_db.set(self.ticker, current)
        print("Success")

    def run(self) -> Tuple[datetime.date, str, str]:
<<<<<<< HEAD

=======
        # Converts str date into datetime
        print(self.sma_info)
>>>>>>> ecc0a441
        last_cross_up_int = str_to_dt(
            self.cross_info[ColumnController.last_cross_up.value]
        )
        last_cross_down_int = str_to_dt(
            self.cross_info[ColumnController.last_cross_down.value]
        )
        last_status = self.cross_info[ColumnController.last_status.value]
        # print(last_cross_up_int, last_cross_down_int, last_status)

        date = self.sma_info[ColumnController.date.value]  # Current Date
<<<<<<< HEAD
        print(date)
=======
>>>>>>> ecc0a441
        if date:
            if last_cross_up_int > last_cross_down_int:
                if last_status == StockStatusController.buy.value:
                    signal = StockStatusController.hold
                # elif last_status == StockStatusController.hold.value:
                #     signal = StockStatusController.hold
                # elif last_status == StockStatusController.wait.value:
                #     signal = StockStatusController.buy
                elif last_status == StockStatusController.sell.value:
                    signal = StockStatusController.buy
                    self._update_last_status(signal)
            else:
                if last_status == StockStatusController.buy.value:
                    signal = StockStatusController.sell
                    self._update_last_status(signal)
                # elif last_status == StockStatusController.hold.value:
                #     signal = StockStatusController.sell
                # elif last_status == StockStatusController.wait.value:
                #     signal = StockStatusController.wait
                elif last_status == StockStatusController.sell.value:
                    signal = StockStatusController.wait
                    # print(TradeEvent(date=date, ticker=self.ticker, signal=signal))
        else:
            signal = StockStatusController.wait

        # print(signal)

        return TradeEvent(date=date, ticker=self.ticker, signal=signal)


if __name__ == "__main__":
    from dotenv import load_dotenv

    load_dotenv("../../local.env")

    # Loading in DB info
    HOST = os.getenv("POSTGRES_HOST")
    DATABASE = os.getenv("POSTGRES_DB")
    USER = os.getenv("POSTGRES_USER")
    PASSWORD = os.getenv("POSTGRES_PASSWORD")

    # Loading in IN MEMORY info
    KV_HOST = os.getenv("REDIS_HOST")
    KV_PORT = os.getenv("REDIS_PORT")
    KV_DATABASE = os.getenv("REDIS_DB")
    KV_PASSWORD = os.getenv("REDIS_PASSWORD")

    # Loading in and parsing CONFIG
    CONFIG = yl.safe_load(open("../config/config.yml", "r"))
    DB_HANDLER = CONFIG["db_repo"]
    DATA_HANDLER = CONFIG["data_repo"]
    KV_HANDLER = CONFIG["kv_repo"]

    # Building global vars for processing
    DB_INFO = {
        "host": HOST,
        "db_name": DATABASE,
        "user": USER,
        "password": PASSWORD,
        "port": "5432",
    }

    KV_INFO = {
        "host": KV_HOST,
        "port": KV_PORT,
        "db": KV_DATABASE,
        "password": KV_PASSWORD,
    }

    # Creating db_handler (works with just one stock for now)
    ticker = "aapl"
    sma_db = DBRepository([ticker], DB_INFO, DB_HANDLER)
    kv_handler = KeyValueRepository(KV_INFO, KV_HANDLER)

    # Define a start pull date to run the simulation
    start_date = "2021-07-10"
    curr_date = str_to_dt(start_date)
    last_date_entry_str = sma_db.get_most_recent_date(ticker)
    last_date_entry = str_to_dt(last_date_entry_str)
    print(last_date_entry_str)

    # Running SMA for every day since the given start date up until the most
    # recent date in the DB
    while curr_date <= last_date_entry:
        print(curr_date)
        sma = SMACross(ticker, sma_db, kv_handler)
        result = sma.check_sma_cross()
        curr_date = curr_date + timedelta(days=1)<|MERGE_RESOLUTION|>--- conflicted
+++ resolved
@@ -39,22 +39,10 @@
     @property
     def sma_info(self) -> Dict:
         try:
-<<<<<<< HEAD
             data = data.to_dict("records")[0]
         except IndexError:
             data = {ColumnController.date.value: None}
         return data
-=======
-            return self._sma_info
-        except AttributeError:
-            data = self.sma_db.get_days_back(self.ticker, 1)
-            print(data)
-            try:
-                self._sma_info = data.to_dict("records")[0]
-            except IndexError:
-                self._sma_info = {ColumnController.date.value: None}
-            return self._sma_info
->>>>>>> ecc0a441
 
     def _update_last_status(self, signal: StockStatusController) -> None:
         current = self.cross_info
@@ -63,12 +51,6 @@
         print("Success")
 
     def run(self) -> Tuple[datetime.date, str, str]:
-<<<<<<< HEAD
-
-=======
-        # Converts str date into datetime
-        print(self.sma_info)
->>>>>>> ecc0a441
         last_cross_up_int = str_to_dt(
             self.cross_info[ColumnController.last_cross_up.value]
         )
@@ -79,10 +61,7 @@
         # print(last_cross_up_int, last_cross_down_int, last_status)
 
         date = self.sma_info[ColumnController.date.value]  # Current Date
-<<<<<<< HEAD
         print(date)
-=======
->>>>>>> ecc0a441
         if date:
             if last_cross_up_int > last_cross_down_int:
                 if last_status == StockStatusController.buy.value:
